--- conflicted
+++ resolved
@@ -36,19 +36,9 @@
                         authorizationManagerRequestMatcherRegistry ->
                                 authorizationManagerRequestMatcherRegistry
                                         .requestMatchers(HttpMethod.POST, "/api/auth/token").permitAll()
-<<<<<<< HEAD
-                                        .requestMatchers(
-                                                "/swagger-ui/**",
-                                                "/v3/api-docs/**",
-                                                "/swagger-resources/**",
-                                                "/swagger-ui.html",
-                                                "/webjars/**"
-                                        ).permitAll()
-=======
                                         .requestMatchers(HttpMethod.POST, "/api/users").permitAll()
                                         .requestMatchers(HttpMethod.POST, "/api/addresses").permitAll()
 
->>>>>>> 8657bba2
                                         .anyRequest().authenticated()
                 )
                 .sessionManagement(httpSecuritySessionManagementConfigurer ->
