package com.artemisia_corp.artemisia.controller;

import com.artemisia_corp.artemisia.config.JwtTokenProvider;
import com.artemisia_corp.artemisia.entity.User;
import com.artemisia_corp.artemisia.entity.dto.security.AuthenticationDto;
import com.artemisia_corp.artemisia.entity.dto.security.OKAuthDto;
import com.artemisia_corp.artemisia.service.UserService;
import io.swagger.v3.oas.annotations.Operation;
import io.swagger.v3.oas.annotations.media.Content;
import io.swagger.v3.oas.annotations.media.Schema;
import io.swagger.v3.oas.annotations.responses.ApiResponse;
import io.swagger.v3.oas.annotations.responses.ApiResponses;
import io.swagger.v3.oas.annotations.tags.Tag;
import lombok.AllArgsConstructor;
import lombok.extern.slf4j.Slf4j;
import org.springframework.http.HttpStatus;
import org.springframework.http.ResponseEntity;
import org.springframework.security.authentication.AuthenticationManager;
import org.springframework.security.authentication.BadCredentialsException;
import org.springframework.security.authentication.UsernamePasswordAuthenticationToken;
import org.springframework.security.core.context.SecurityContextHolder;
import org.springframework.web.bind.annotation.*;
import org.springframework.web.server.ResponseStatusException;

import java.util.Optional;

import static org.springframework.http.ResponseEntity.ok;

@Slf4j
@AllArgsConstructor
@RestController
@RequestMapping("/api/auth")
@Tag(name = "Authentication", description = "Endpoints for user authentication")
public class AuthController {
    private final JwtTokenProvider jwtTokenProvider;
    private final UserService userService;
    private final AuthenticationManager authenticationManager;

    @Operation(summary = "Get authentication token", description = "Authenticates user and returns JWT token")
    @ApiResponses(value = {
            @ApiResponse(responseCode = "200", description = "Authentication successful",
                    content = @Content(schema = @Schema(implementation = OKAuthDto.class))),
            @ApiResponse(responseCode = "401", description = "Invalid credentials"),
            @ApiResponse(responseCode = "500", description = "Internal server error")
    })
    @PostMapping("/token")
    public ResponseEntity<OKAuthDto> token(@RequestBody AuthenticationDto data) {
        String username = data.getUsername();
        User user;
        try {
            Optional<User> userOptional = userService.getUserByName(data.getUsername());
            if (userOptional.isEmpty()) {
                throw new BadCredentialsException("Email o contraseña son incorrectos");
            }
            user = userOptional.get();

            authenticationManager.authenticate(new UsernamePasswordAuthenticationToken(data.getUsername(), data.getPassword()));
            SecurityContextHolder.getContext().setAuthentication(new UsernamePasswordAuthenticationToken(user, "", user.getAuthorities()));

            String token = jwtTokenProvider.createToken(user);
            OKAuthDto  okAuthDto = new OKAuthDto();
            okAuthDto.setIdToken(token);
            okAuthDto.setUsername(user.getUsername());
            okAuthDto.setId(jwtTokenProvider.getIdFromToken(token));
<<<<<<< HEAD
=======
            okAuthDto.setRole(jwtTokenProvider.getRoleFromToken(token));
>>>>>>> e7d8291f
            return ok(okAuthDto);
        } catch (BadCredentialsException e) {
            log.error("Error al autentificar el usuario: {}", data.getUsername(), e);
            throw new ResponseStatusException(HttpStatus.INTERNAL_SERVER_ERROR, "");
        } catch (
                Exception e) {
            log.error("Error al autentificar el usuario: {}", data.getUsername(), e);
            throw new ResponseStatusException(HttpStatus.INTERNAL_SERVER_ERROR, "Error al autentificar el usuario: " + data.getUsername());
        }
    }

}<|MERGE_RESOLUTION|>--- conflicted
+++ resolved
@@ -62,10 +62,7 @@
             okAuthDto.setIdToken(token);
             okAuthDto.setUsername(user.getUsername());
             okAuthDto.setId(jwtTokenProvider.getIdFromToken(token));
-<<<<<<< HEAD
-=======
             okAuthDto.setRole(jwtTokenProvider.getRoleFromToken(token));
->>>>>>> e7d8291f
             return ok(okAuthDto);
         } catch (BadCredentialsException e) {
             log.error("Error al autentificar el usuario: {}", data.getUsername(), e);
