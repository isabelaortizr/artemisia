package com.artemisia_corp.artemisia.controller;

import com.artemisia_corp.artemisia.entity.dto.nota_venta.*;
import com.artemisia_corp.artemisia.entity.dto.order_detail.UpdateOrderDetailDto;
import com.artemisia_corp.artemisia.entity.enums.VentaEstado;
import com.artemisia_corp.artemisia.exception.OperationException;
import com.artemisia_corp.artemisia.integracion.impl.dtos.StereumPagaResponseDto;
import com.artemisia_corp.artemisia.service.NotaVentaService;
import com.fasterxml.jackson.databind.DeserializationFeature;
import com.fasterxml.jackson.databind.ObjectMapper;
import io.swagger.v3.oas.annotations.Operation;
import io.swagger.v3.oas.annotations.media.Content;
import io.swagger.v3.oas.annotations.media.Schema;
import io.swagger.v3.oas.annotations.responses.ApiResponse;
import io.swagger.v3.oas.annotations.responses.ApiResponses;
import io.swagger.v3.oas.annotations.tags.Tag;
import lombok.extern.slf4j.Slf4j;
import org.apache.commons.codec.digest.HmacAlgorithms;
import org.apache.commons.codec.digest.HmacUtils;
import org.springframework.beans.factory.annotation.Autowired;
import org.springframework.data.domain.Page;
import org.springframework.data.domain.PageRequest;
import org.springframework.data.domain.Pageable;
import org.springframework.data.domain.Sort;
import org.springframework.http.HttpStatus;
import org.springframework.http.MediaType;
import org.springframework.http.ResponseEntity;
import org.springframework.stereotype.Controller;
import org.springframework.web.bind.annotation.*;

<<<<<<< HEAD
=======
import java.nio.charset.StandardCharsets;

import static org.springframework.http.ResponseEntity.ok;

>>>>>>> 622e7845
@Slf4j
@Controller
    @RequestMapping("/api/notas-venta")
@Tag(name = "Sales Note Management", description = "Endpoints for managing sales notes")
public class NotaVentaController {

    @Autowired
    private NotaVentaService notaVentaService;

    @Operation(summary = "Get all sales notes", description = "Returns paginated list of all sales notes")
    @ApiResponses(value = {
            @ApiResponse(responseCode = "200", description = "Sales notes retrieved successfully",
                    content = @Content(schema = @Schema(implementation = Page.class)))
    })
    @GetMapping
    public ResponseEntity<Page<NotaVentaResponseDto>> getAllNotasVenta(
            @RequestParam(value = "page", defaultValue = "0") Integer page,
            @RequestParam(value = "size", defaultValue = "10") Integer size,
            @RequestParam(value = "sortBy", defaultValue = "createdDate") String sortBy,
            @RequestParam(value = "sortDir", defaultValue = "DESC") Sort.Direction sortDir) {
        Pageable pageable = PageRequest.of(page, size, Sort.by(sortDir, sortBy));
        return ResponseEntity.ok(notaVentaService.getAllNotasVenta(pageable));
    }

    @Operation(summary = "Get sales note by ID", description = "Returns a single sales note by its ID")
    @ApiResponses(value = {
            @ApiResponse(responseCode = "200", description = "Sales note found",
                    content = @Content(schema = @Schema(implementation = NotaVentaResponseDto.class))),
            @ApiResponse(responseCode = "404", description = "Sales note not found")
    })
    @GetMapping("/{id}")
    public ResponseEntity<NotaVentaResponseDto> getNotaVentaById(@PathVariable Long id) {
        return ResponseEntity.ok(notaVentaService.getNotaVentaById(id));
    }

    @Operation(summary = "Create a new sales note", description = "Creates a new sales note")
    @ApiResponses(value = {
            @ApiResponse(responseCode = "201", description = "Sales note created successfully",
                    content = @Content(schema = @Schema(implementation = NotaVentaResponseDto.class))),
            @ApiResponse(responseCode = "400", description = "Invalid input")
    })
    @PostMapping
    public ResponseEntity<NotaVentaResponseDto> createNotaVenta(@RequestBody NotaVentaRequestDto notaVentaDto) {
        NotaVentaResponseDto response = notaVentaService.createNotaVenta(notaVentaDto);
        return new ResponseEntity<>(response, HttpStatus.CREATED);
    }

    @Operation(summary = "Update a sales note", description = "Updates an existing sales note")
    @ApiResponses(value = {
            @ApiResponse(responseCode = "200", description = "Sales note updated successfully",
                    content = @Content(schema = @Schema(implementation = NotaVentaResponseDto.class))),
            @ApiResponse(responseCode = "404", description = "Sales note not found"),
            @ApiResponse(responseCode = "400", description = "Invalid input")
    })
    @PutMapping("/{id}")
    public ResponseEntity<NotaVentaResponseDto> updateNotaVenta(
            @PathVariable Long id,
            @RequestBody NotaVentaRequestDto notaVentaDto) {
        return ResponseEntity.ok(notaVentaService.updateNotaVenta(id, notaVentaDto));
    }

    @Operation(summary = "Delete a sales note", description = "Deletes a sales note by its ID")
    @ApiResponses(value = {
            @ApiResponse(responseCode = "204", description = "Sales note deleted successfully"),
            @ApiResponse(responseCode = "404", description = "Sales note not found")
    })
    @DeleteMapping("/{id}")
    public ResponseEntity<Void> deleteNotaVenta(@PathVariable Long id) {
        notaVentaService.deleteNotaVenta(id);
        return ResponseEntity.noContent().build();
    }

    @Operation(summary = "Complete a sales note", description = "Marks a sales note as completed")
    @ApiResponses(value = {
            @ApiResponse(responseCode = "200", description = "Sales note completed successfully"),
            @ApiResponse(responseCode = "404", description = "Sales note not found")
    })
    @PutMapping("/{id}/complete")
    public ResponseEntity<Void> completeNotaVenta(@PathVariable Long id) {
        notaVentaService.completeNotaVenta(id);
        return ResponseEntity.ok().build();
    }

    @Operation(summary = "Cancel a sales note", description = "Marks a sales note as cancelled")
    @ApiResponses(value = {
            @ApiResponse(responseCode = "200", description = "Sales note cancelled successfully"),
            @ApiResponse(responseCode = "404", description = "Sales note not found")
    })
    @PutMapping("/{id}/cancel")
    public ResponseEntity<Void> cancelNotaVenta(@PathVariable Long id) {
        notaVentaService.cancelarNotaVenta(id);
        return ResponseEntity.ok().build();
    }

    @Operation(summary = "Get sales notes by status", description = "Returns paginated list of sales notes filtered by status")
    @ApiResponses(value = {
            @ApiResponse(responseCode = "200", description = "Sales notes retrieved successfully",
                    content = @Content(schema = @Schema(implementation = Page.class)))
    })
    @GetMapping("/estado/{estado}")
    public ResponseEntity<Page<NotaVentaResponseDto>> getNotasVentaByEstado(
            @PathVariable VentaEstado estado,
            @RequestParam(value = "page", defaultValue = "0") Integer page,
            @RequestParam(value = "size", defaultValue = "10") Integer size,
            @RequestParam(value = "sortBy", defaultValue = "createdDate") String sortBy,
            @RequestParam(value = "sortDir", defaultValue = "DESC") Sort.Direction sortDir) {
        Pageable pageable = PageRequest.of(page, size, Sort.by(sortDir, sortBy));
        return ResponseEntity.ok(notaVentaService.getNotasVentaByEstado(estado, pageable));
    }

    @Operation(summary = "Get user sales history", description = "Returns paginated list of completed sales for a user")
    @ApiResponses(value = {
            @ApiResponse(responseCode = "200", description = "Sales history retrieved successfully",
                    content = @Content(schema = @Schema(implementation = Page.class))),
            @ApiResponse(responseCode = "404", description = "User not found")
    })
    @GetMapping("/historial-usuario/{id}")
    public ResponseEntity<Page<NotaVentaResponseDto>> getHistory(
            @RequestBody @PathVariable Long id,
            @RequestParam(value = "page", defaultValue = "0") Integer page,
            @RequestParam(value = "size", defaultValue = "10") Integer size,
            @RequestParam(value = "sortBy", defaultValue = "createdDate") String sortBy,
            @RequestParam(value = "sortDir", defaultValue = "DESC") Sort.Direction sortDir) {
        Pageable pageable = PageRequest.of(page, size, Sort.by(sortDir, sortBy));
        return ResponseEntity.ok(notaVentaService.getCompletedSalesByUser(id, pageable));
    }

    @Operation(summary = "Add product to cart", description = "Adds a product to the user's shopping cart")
    @ApiResponses(value = {
            @ApiResponse(responseCode = "200", description = "Product added to cart successfully",
                    content = @Content(schema = @Schema(implementation = NotaVentaResponseDto.class))),
            @ApiResponse(responseCode = "400", description = "Invalid input"),
            @ApiResponse(responseCode = "404", description = "Product or user not found")
    })
    @PostMapping("/add")
    public ResponseEntity<NotaVentaResponseDto> addToCart(@RequestBody AddToCartDto addToCartDto) {
        return new ResponseEntity<>(notaVentaService.addProductToCart(addToCartDto), HttpStatus.OK);
    }

    @Operation(summary = "Get user's active cart", description = "Returns the active shopping cart for a user")
    @ApiResponses(value = {
            @ApiResponse(responseCode = "200", description = "Cart retrieved successfully",
                    content = @Content(schema = @Schema(implementation = NotaVentaResponseDto.class))),
            @ApiResponse(responseCode = "404", description = "User not found or no active cart")
    })
    @GetMapping("/user/{userId}")
    public ResponseEntity<NotaVentaResponseDto> getCart(@PathVariable Long userId) {
        return new ResponseEntity<>(notaVentaService.getActiveCartByUserId(userId), HttpStatus.OK);
    }

    @Operation(summary = "Assign an address to a sale", description = "Assigns an address to an existing sales note")
    @ApiResponses(value = {
            @ApiResponse(responseCode = "200", description = "Address assigned to sales note successfully"),
            @ApiResponse(responseCode = "404", description = "Sales note or address not found")
    })
    @PutMapping("/set_address")
    public ResponseEntity<Void> assignAddressToNotaVenta(
            @RequestBody SetAddressDto setAddressDto) {

        notaVentaService.assignAddressToNotaVenta(setAddressDto);
        return ResponseEntity.ok().build();
    }

    @Operation(summary = "Create payment transaction", description = "Creates a payment transaction for a sales note")
    @ApiResponses(value = {
            @ApiResponse(responseCode = "200", description = "Transaction created successfully",
                    content = @Content(schema = @Schema(implementation = StereumPagaResponseDto.class))),
            @ApiResponse(responseCode = "400", description = "Invalid input"),
            @ApiResponse(responseCode = "500", description = "Internal server error")
    })
    @PostMapping("/create_transaction")
    public ResponseEntity<StereumPagaResponseDto> conseguirTransaccion(@RequestBody RequestPaymentDto respuesta) {
        return ResponseEntity.ok(notaVentaService.getPaymentInfo(respuesta));
    }

    @Operation(summary = "Verify payment transaction", description = "Verifies the status of a payment transaction")
    @ApiResponses(value = {
            @ApiResponse(responseCode = "200", description = "Transaction verified successfully"),
            @ApiResponse(responseCode = "400", description = "Invalid input"),
            @ApiResponse(responseCode = "500", description = "Internal server error")
    })
    @PostMapping("/verify_transaction")
    public ResponseEntity<Void> verificarTransaccion(@RequestBody RespuestaVerificacionNotaVentaDto respuesta) {
<<<<<<< HEAD
=======
        notaVentaService.obtenerRespuestaTransaccion(respuesta);
>>>>>>> 622e7845
        return ResponseEntity.ok().build();
    }

    @Operation(summary = "Update stock for OrderDetail", description = "Updates the stock quantity for a specific product in a user's active cart")
    @ApiResponses(value = {
            @ApiResponse(responseCode = "200", description = "Order detail stock updated successfully"),
            @ApiResponse(responseCode = "400", description = "Invalid input or validation error"),
            @ApiResponse(responseCode = "404", description = "Resource not found")
    })
    @PutMapping("/order_detail/update_stock")
    public ResponseEntity<NotaVentaResponseDto> updateOrderDetailStock(@RequestBody UpdateOrderDetailDto updateOrderDetailDto) {
        NotaVentaResponseDto nv = notaVentaService.updateOrderDetailStock(updateOrderDetailDto);
        return ResponseEntity.ok(nv);
<<<<<<< HEAD
=======
    }

    @PostMapping(value = "/inbound", produces = MediaType.APPLICATION_JSON_VALUE, consumes = {MediaType.APPLICATION_JSON_VALUE, MediaType.APPLICATION_JSON_UTF8_VALUE})
    public ResponseEntity<String> outbound(
            @RequestHeader("x-signature") String signature,
            @RequestHeader("x-timestamp") long xTimestamp,
            @RequestBody String body) {

        var currentTime = System.currentTimeMillis() / 1000;
        if (Math.abs(currentTime - xTimestamp) > 300) {
            throw new OperationException("Firma inválida");
        }

        String apiKey = "API_KEY";
        String hmac = new HmacUtils(HmacAlgorithms.HMAC_SHA_256,
                apiKey.getBytes(StandardCharsets.UTF_8))
                .hmacHex(body.getBytes(StandardCharsets.UTF_8));
        if (!signature.equals(hmac)) {
            throw new OperationException("Error en la firma");
        }
        ObjectMapper objectMapper = new ObjectMapper();
        objectMapper.configure(DeserializationFeature.FAIL_ON_UNKNOWN_PROPERTIES, false);
        RespuestaVerificacionNotaVentaDto transaction;
        try {
            transaction = objectMapper.readValue(body, RespuestaVerificacionNotaVentaDto.class);
        }catch (Exception e){
            log.error(e.getMessage());
            return ResponseEntity.badRequest().body("Error en la firma");
        }

        if (transaction.getNotificationType().equals("test")) {
            return ok().build();
        }

        if (!transaction.getNotificationType().equals("transaction")) {
            throw new OperationException("No corresponde a este método la notificación");
        }

        try {
            if (transaction.getId() == null) {
                log.error("No se encontró el id de la transacción");
                return ResponseEntity.badRequest().body("No se encontró el id de la transacción");
            }
            notaVentaService.obtenerRespuestaTransaccion(transaction);

            return ok().build();
        } catch (OperationException e) {
            log.error("Se generó un error al recibir notificación de circle. Causa: {}", e.getMessage());
            throw new OperationException("Se generó un error al recibir notificación de circle");
        } catch (Exception e) {
            log.error("Se generó un error al recibir la confirmación de circle", e);
            throw new OperationException("Se generó un error al recibir la confirmación de circle");
        }
>>>>>>> 622e7845
    }
}<|MERGE_RESOLUTION|>--- conflicted
+++ resolved
@@ -28,13 +28,10 @@
 import org.springframework.stereotype.Controller;
 import org.springframework.web.bind.annotation.*;
 
-<<<<<<< HEAD
-=======
 import java.nio.charset.StandardCharsets;
 
 import static org.springframework.http.ResponseEntity.ok;
 
->>>>>>> 622e7845
 @Slf4j
 @Controller
     @RequestMapping("/api/notas-venta")
@@ -218,10 +215,7 @@
     })
     @PostMapping("/verify_transaction")
     public ResponseEntity<Void> verificarTransaccion(@RequestBody RespuestaVerificacionNotaVentaDto respuesta) {
-<<<<<<< HEAD
-=======
         notaVentaService.obtenerRespuestaTransaccion(respuesta);
->>>>>>> 622e7845
         return ResponseEntity.ok().build();
     }
 
@@ -235,8 +229,6 @@
     public ResponseEntity<NotaVentaResponseDto> updateOrderDetailStock(@RequestBody UpdateOrderDetailDto updateOrderDetailDto) {
         NotaVentaResponseDto nv = notaVentaService.updateOrderDetailStock(updateOrderDetailDto);
         return ResponseEntity.ok(nv);
-<<<<<<< HEAD
-=======
     }
 
     @PostMapping(value = "/inbound", produces = MediaType.APPLICATION_JSON_VALUE, consumes = {MediaType.APPLICATION_JSON_VALUE, MediaType.APPLICATION_JSON_UTF8_VALUE})
@@ -290,6 +282,5 @@
             log.error("Se generó un error al recibir la confirmación de circle", e);
             throw new OperationException("Se generó un error al recibir la confirmación de circle");
         }
->>>>>>> 622e7845
     }
 }