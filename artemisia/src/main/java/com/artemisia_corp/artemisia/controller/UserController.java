package com.artemisia_corp.artemisia.controller;

import com.artemisia_corp.artemisia.entity.User;
import com.artemisia_corp.artemisia.entity.dto.nota_venta.NotaVentaResponseDto;
import com.artemisia_corp.artemisia.entity.dto.user.*;
import com.artemisia_corp.artemisia.service.UserService;
import io.swagger.v3.oas.annotations.Operation;
import io.swagger.v3.oas.annotations.media.Content;
import io.swagger.v3.oas.annotations.media.Schema;
import io.swagger.v3.oas.annotations.responses.ApiResponse;
import io.swagger.v3.oas.annotations.responses.ApiResponses;
import io.swagger.v3.oas.annotations.tags.Tag;
import lombok.extern.slf4j.Slf4j;
import org.springframework.beans.factory.annotation.Autowired;
import org.springframework.http.HttpStatus;
import org.springframework.http.ResponseEntity;
import org.springframework.stereotype.Controller;
import org.springframework.web.bind.annotation.*;

import java.util.List;
import java.util.Optional;

@Controller
@RequestMapping("/api/users")
@Slf4j
@Tag(name = "User Management", description = "Endpoints for managing users")
public class UserController {

    @Autowired
    private UserService userService;

    @Operation(summary = "Get user by ID", description = "Returns a single user by its ID")
    @ApiResponses(value = {
            @ApiResponse(responseCode = "200", description = "User found",
                    content = @Content(schema = @Schema(implementation = UserResponseDto.class))),
            @ApiResponse(responseCode = "404", description = "User not found")
    })
    @GetMapping("/{id}")
    public ResponseEntity<UserResponseDto> getUserById(@PathVariable Long id) {
        return ResponseEntity.ok(userService.getUserById(id));
    }

    @Operation(summary = "Create a new user", description = "Creates a new user")
    @ApiResponses(value = {
            @ApiResponse(responseCode = "201", description = "User created successfully",
                    content = @Content(schema = @Schema(implementation = UserResponseDto.class))),
            @ApiResponse(responseCode = "400", description = "Invalid input")
    })
    @PostMapping
    public ResponseEntity<UserResponseDto> createUser(@RequestBody UserRequestDto userDto) {
        log.info(">>> Creando usuario con email: {}", userDto.getMail());
        UserResponseDto response = userService.createUser(userDto);
<<<<<<< HEAD

=======
        log.info(">>> aqui entra con ID: {}", response.getId());
>>>>>>> 622e7845
        return new ResponseEntity<>(response, HttpStatus.CREATED);
    }

    @Operation(summary = "Update a user", description = "Updates an existing user")
    @ApiResponses(value = {
            @ApiResponse(responseCode = "200", description = "User updated successfully",
                    content = @Content(schema = @Schema(implementation = UserResponseDto.class))),
            @ApiResponse(responseCode = "404", description = "User not found"),
            @ApiResponse(responseCode = "400", description = "Invalid input")
    })
    @PutMapping("/{id}")
    public ResponseEntity<UserResponseDto> updateUser(
            @PathVariable Long id, @RequestBody UserRequestDto userDto) {
        return ResponseEntity.ok(userService.updateUser(id, userDto));
    }

    @Operation(summary = "Delete a user", description = "Deletes a user by its ID (requires authentication token)")
    @ApiResponses(value = {
            @ApiResponse(responseCode = "204", description = "User deleted successfully"),
            @ApiResponse(responseCode = "404", description = "User not found"),
            @ApiResponse(responseCode = "401", description = "Unauthorized")
    })
    @DeleteMapping("/{id}")
    public ResponseEntity<Void> deleteUser(
            @PathVariable Long id, @RequestHeader("Authorization") String token) {
        userService.deleteUser(id, token);
        return ResponseEntity.noContent().build();
    }

    @Operation(summary = "Get user by email", description = "Returns a single user by their email")
    @ApiResponses(value = {
            @ApiResponse(responseCode = "200", description = "User found",
                    content = @Content(schema = @Schema(implementation = UserResponseDto.class))),
            @ApiResponse(responseCode = "404", description = "User not found")
    })
    @GetMapping("/email/{email}")
    public ResponseEntity<UserResponseDto> getUserByEmail(@PathVariable String email) {
        return ResponseEntity.ok(userService.getUserByEmail(email));
    }

    @Operation(summary = "Update user email", description = "Updates the email of an existing user")
    @ApiResponses(value = {
            @ApiResponse(responseCode = "200", description = "Email updated successfully",
                    content = @Content(schema = @Schema(implementation = UserResponseDto.class))),
            @ApiResponse(responseCode = "404", description = "User not found"),
            @ApiResponse(responseCode = "400", description = "Invalid input")
    })
    @PutMapping("/email")
    public ResponseEntity<UserResponseDto> updateEmail(
            @RequestBody UserUpdateEmailDto emailDto) {
        return ResponseEntity.ok(userService.updateEmail(emailDto));
    }

    @Operation(summary = "Update user password", description = "Updates the password of an existing user")
    @ApiResponses(value = {
            @ApiResponse(responseCode = "200", description = "Password updated successfully",
                    content = @Content(schema = @Schema(implementation = UserResponseDto.class))),
            @ApiResponse(responseCode = "404", description = "User not found"),
            @ApiResponse(responseCode = "400", description = "Invalid input")
    })
    @PutMapping("/password")
    public ResponseEntity<UserResponseDto> updatePassword(
            @RequestBody UserUpdatePasswordDto passwordDto) {
        return ResponseEntity.ok(userService.updatePassword(passwordDto));
    }
}<|MERGE_RESOLUTION|>--- conflicted
+++ resolved
@@ -50,11 +50,7 @@
     public ResponseEntity<UserResponseDto> createUser(@RequestBody UserRequestDto userDto) {
         log.info(">>> Creando usuario con email: {}", userDto.getMail());
         UserResponseDto response = userService.createUser(userDto);
-<<<<<<< HEAD
-
-=======
         log.info(">>> aqui entra con ID: {}", response.getId());
->>>>>>> 622e7845
         return new ResponseEntity<>(response, HttpStatus.CREATED);
     }
 
