--- conflicted
+++ resolved
@@ -14,11 +14,4 @@
     private String idToken;
     @JsonProperty("username")
     private String username;
-<<<<<<< HEAD
-    @JsonProperty("user_id")
-    private String id;
-
-
-=======
->>>>>>> a77806fe
 }