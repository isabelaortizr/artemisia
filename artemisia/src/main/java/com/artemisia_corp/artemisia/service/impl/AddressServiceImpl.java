package com.artemisia_corp.artemisia.service.impl;

import com.artemisia_corp.artemisia.entity.Address;
import com.artemisia_corp.artemisia.entity.User;
import com.artemisia_corp.artemisia.entity.dto.address.AddressRequestDto;
import com.artemisia_corp.artemisia.entity.dto.address.AddressResponseDto;
import com.artemisia_corp.artemisia.entity.enums.AddressStatus;
import com.artemisia_corp.artemisia.exception.ClientNotFoundException;
import com.artemisia_corp.artemisia.exception.IncompleteAddressException;
import com.artemisia_corp.artemisia.exception.NotDataFoundException;
import com.artemisia_corp.artemisia.repository.AddressRepository;
import com.artemisia_corp.artemisia.repository.UserRepository;
import com.artemisia_corp.artemisia.service.AddressService;
import com.artemisia_corp.artemisia.service.LogsService;
import lombok.extern.slf4j.Slf4j;
import org.springframework.beans.factory.annotation.Autowired;
import org.springframework.data.domain.Page;
import org.springframework.data.domain.Pageable;
import org.springframework.stereotype.Service;
import org.springframework.transaction.annotation.Transactional;

import java.util.List;

@Service
@Slf4j
public class AddressServiceImpl implements AddressService {
    @Autowired
    private AddressRepository addressRepository;
    @Autowired
    private UserRepository userRepository;
    @Autowired
    private LogsService logsService;

    @Override
    @Transactional(readOnly = true)
    public List<AddressResponseDto> getAllAddresses() {
        List<Address> addresses = addressRepository.findAll();

        return addresses.stream()
                .map(this::convertToDto)
                .toList();
    }

    @Override
    @Transactional(readOnly = true)
    public AddressResponseDto getAddressById(Long id) {
        Address address = addressRepository.findById(id)
                .orElseThrow(() -> {
                    log.error("Address not found: The address with ID " + id + " does not exist.");
                    logsService.error("Address not found: The address with ID " + id + " does not exist.");
                    return new NotDataFoundException("Address not found: The address with ID " +
                            id + " does not exist" );
                });

        return convertToDto(address);
    }

    @Override
    public AddressResponseDto createAddress(AddressRequestDto addressDto) {
        validateMandatoryFields(addressDto);

        User user = userRepository.findById(addressDto.getUserId())
                .orElseThrow(() -> new RuntimeException("User not found"));

        Address address = Address.builder()
                .recipientName(addressDto.getRecipientName())
                .recipientSurname(addressDto.getRecipientSurname())
                .country(addressDto.getCountry())
                .city(addressDto.getCity())
                .street(addressDto.getStreet())
                .houseNumber(addressDto.getHouseNumber())
                .extra(addressDto.getExtra())
                .status(AddressStatus.ACTIVE)
                .user(user)
                .build();

        Address savedAddress = addressRepository.save(address);

        return convertToDto(savedAddress);
    }

    @Override
    public AddressResponseDto updateAddress(Long id, AddressRequestDto addressDto) {
        Address address = addressRepository.findById(id)
                .orElseThrow(() -> new RuntimeException("Address not found"));

        if (addressDto.getRecipientName() != null && !addressDto.getRecipientName().isEmpty()) 
            address.setRecipientName(addressDto.getRecipientName());
        if (addressDto.getRecipientSurname() != null && !addressDto.getRecipientSurname().isEmpty())
            address.setRecipientSurname(addressDto.getRecipientSurname());
        if (addressDto.getCountry() != null && !addressDto.getCountry().isEmpty())
            address.setCountry(addressDto.getCountry());
        if (addressDto.getCity() != null && !addressDto.getCity().isEmpty())
            address.setCity(addressDto.getCity());
        if (addressDto.getStreet() != null && !addressDto.getStreet().isEmpty())
            address.setStreet(addressDto.getStreet());
        if (addressDto.getHouseNumber() != null && !addressDto.getHouseNumber().isEmpty())
            address.setHouseNumber(addressDto.getHouseNumber());
        address.setExtra(addressDto.getExtra());


        Address updatedAddress = addressRepository.save(address);

        return convertToDto(updatedAddress);
    }

    @Override
    public void deleteAddress(Long id) {
        Address existingAddress = addressRepository.findById(id)
                .orElseThrow(() -> new NotDataFoundException("Address not found: The address with ID " + id + " does not exist."));

        existingAddress.setStatus(AddressStatus.DELETED);
        addressRepository.save(existingAddress);
    }

    @Override
    @Transactional(readOnly = true)
    public Page<AddressResponseDto> getAddressesByUser(Long userId, Pageable pageable) {
        User user = userRepository.findById(userId)
                .orElseThrow(() -> {
                    log.error("Client not found: The user with ID " + userId + " does not exist.");
                    logsService.error("Client not found: The user with ID " + userId + " does not exist.");
                    return new ClientNotFoundException("Client not found: The user with ID " + userId + " does not exist.");
                });

        Page<Address> addressPage = addressRepository.findByUserAndStatus(user, AddressStatus.ACTIVE, pageable);

<<<<<<< HEAD

=======
>>>>>>> 622e7845
        return addressPage.map(this::convertToDto);
    }

    private AddressResponseDto convertToDto(Address address) {
        return AddressResponseDto.builder()
                .addressId(address.getId())
                .recipientName(address.getRecipientName())
                .recipientSurname(address.getRecipientSurname())
                .country(address.getCountry())
                .city(address.getCity())
                .street(address.getStreet())
                .houseNumber(address.getHouseNumber())
                .extra(address.getExtra())
                .userId(address.getUser().getId())
                .build();
    }

    private void validateMandatoryFields(AddressRequestDto addressDto) {
        log.info("Validating mandatory fields for address: " + addressDto);
        if (addressDto == null ||
                addressDto.getUserId() == null ||
                addressDto.getRecipientName() == null ||
                addressDto.getRecipientSurname() == null ||
                addressDto.getCountry() == null ||
                addressDto.getCity() == null ||
                addressDto.getStreet() == null ||
                addressDto.getHouseNumber() == null ||
                addressDto.getRecipientName().isEmpty() ||
                addressDto.getRecipientSurname().isEmpty() ||
                addressDto.getCountry().isEmpty() ||
                addressDto.getCity().isEmpty() ||
                addressDto.getStreet().isEmpty() ||
                addressDto.getHouseNumber().isEmpty()) {
            throw new IncompleteAddressException("All mandatory fields (name, surname, country, city, street, houseNumber) must be provided");
        }
    }
}<|MERGE_RESOLUTION|>--- conflicted
+++ resolved
@@ -125,10 +125,6 @@
 
         Page<Address> addressPage = addressRepository.findByUserAndStatus(user, AddressStatus.ACTIVE, pageable);
 
-<<<<<<< HEAD
-
-=======
->>>>>>> 622e7845
         return addressPage.map(this::convertToDto);
     }
 
