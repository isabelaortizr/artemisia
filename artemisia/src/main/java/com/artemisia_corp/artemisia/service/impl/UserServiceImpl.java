package com.artemisia_corp.artemisia.service.impl;

import com.artemisia_corp.artemisia.config.JwtTokenProvider;
import com.artemisia_corp.artemisia.entity.User;
import com.artemisia_corp.artemisia.entity.dto.user.*;
import com.artemisia_corp.artemisia.entity.enums.StateEntity;
import com.artemisia_corp.artemisia.entity.enums.UserRole;
import com.artemisia_corp.artemisia.exception.NotDataFoundException;
import com.artemisia_corp.artemisia.repository.UserRepository;
import com.artemisia_corp.artemisia.service.LogsService;
import com.artemisia_corp.artemisia.service.UserService;
import org.springframework.beans.factory.annotation.Autowired;
import org.springframework.context.annotation.Lazy;
import org.springframework.security.crypto.password.PasswordEncoder;
import org.springframework.stereotype.Service;

import java.util.Arrays;
import java.util.List;
import java.util.Objects;
import java.util.Optional;

@Service
public class UserServiceImpl implements UserService {
    @Autowired
    private UserRepository userRepository;
    @Autowired
    private PasswordEncoder passwordEncoder;
    @Autowired
    private LogsService logsService;
    @Autowired
    @Lazy
    private JwtTokenProvider jwtTokenProvider;

    @Override
    public List<UserResponseDto> getAllUsers() {
        logsService.info("Fetching all users");
        return userRepository.findAllUsers();
    }

    @Override
    public UserResponseDto getUserById(Long id) {
        if (id == null || id <= 0) {
            throw new IllegalArgumentException("User ID must be greater than 0.");
        }

        User user = userRepository.findById(id)
                .orElseThrow(() -> {
                    logsService.error("User not found with ID: " + id);
                    return new NotDataFoundException("User not found with ID: " + id);
                });

        return convertToDto(user);
    }

    @Override
    public Optional<User> findByUserIdToValidateSession(Long id) {
        return this.userRepository.findById(id);
    }

    @Override
    public UserResponseDto createUser(UserRequestDto userDto) {
        if (userDto == null || userDto.getMail() == null || userDto.getMail().trim().isEmpty()) {
            logsService.error("User mail is required.");
            throw new IllegalArgumentException("Email is required.");
        }
        if (userDto.getName() == null || userDto.getName().trim().isEmpty()) {
            logsService.error("User name is required.");
            throw new IllegalArgumentException("Username is required.");
        }
        if (userDto.getPassword() == null || userDto.getPassword().trim().isEmpty()) {
            logsService.error("User password is required.");
            throw new IllegalArgumentException("Password is required.");
        }
        if (userDto.getRole() == null) {
            logsService.error("User role is required.");
            throw new IllegalArgumentException("Role is required.");
        }

        if (userRepository.existsByMail(userDto.getMail())) {
            logsService.error("Email is already in use: " + userDto.getMail());
            throw new IllegalArgumentException("Email is already in use.");
        }

        if (userRepository.existsByName(userDto.getName())) {
            logsService.error("Username is already in use: " + userDto.getName());
            throw new IllegalArgumentException("Username is already in use.");
        }

        User user = User.builder()
                .name(userDto.getName())
                .mail(userDto.getMail())
                .password(passwordEncoder.encode(userDto.getPassword()))
                .role(UserRole.valueOf(userDto.getRole().trim().toUpperCase()))
                .status(StateEntity.ACTIVE)
                .build();

<<<<<<< HEAD
      User savedUser = userRepository.save(user);
        logsService.info("User created with ID: " + savedUser.getId());
=======
        User savedUser = userRepository.save(user);
>>>>>>> 77e0e7bc
        return convertToDto(savedUser);
    }

    @Override
    public UserResponseDto updateUser(Long id, UserRequestDto userDto) {
        if (id == null || id <= 0) {
            throw new IllegalArgumentException("User ID must be greater than 0.");
        }
        if (userDto == null) {
            throw new IllegalArgumentException("User data is required.");
        }

        User user = userRepository.findById(id)
                .orElseThrow(() -> new NotDataFoundException("User not found with ID: " + id));

        if (userDto.getMail() != null && !userDto.getMail().trim().isEmpty()) {
            if (!userDto.getMail().equals(user.getMail()) && userRepository.existsByMail(userDto.getMail())) {
                throw new IllegalArgumentException("Email is already in use.");
            }
            user.setMail(userDto.getMail());
        }

        if (userDto.getName() != null && !userDto.getName().trim().isEmpty()) {
            user.setName(userDto.getName());
        }

        if (userDto.getPassword() != null && !userDto.getPassword().trim().isEmpty()) {
            user.setPassword(passwordEncoder.encode(userDto.getPassword()));
        }

        User updatedUser = userRepository.save(user);
        return convertToDto(updatedUser);
    }

    @Override
    public void deleteUser(Long id, String token) {
        if (id == null || id <= 0) {
            throw new IllegalArgumentException("User ID must be greater than 0.");
        }
        if (token == null || token.trim().isEmpty()) {
            throw new IllegalArgumentException("Authorization token is required.");
        }

        String userIdFromToken = jwtTokenProvider.getUserIdFromToken(token);
        UserResponseDto userCheck = this.getUserById(id);
        if (userIdFromToken.equals(userCheck.getId().toString())) {
            logsService.info("User deleted successfully with ID: " + id);
            throw new IllegalArgumentException("Invalid token or unauthorized action.");
        }

        User user = userRepository.findUserById(id);

        user.setStatus(StateEntity.DELETED);
        user.setName(user.getName() + " DELETED");
        user.setMail(user.getMail() + " DELETED");
        userRepository.save(user);
        logsService.info("User deleted successfully with ID: " + id);
    }

    @Override
    public UserResponseDto getUserByEmail(String email) {
        if (email == null || email.trim().isEmpty()) {
            throw new IllegalArgumentException("Email is required.");
        }

        User user = userRepository.findUserByMail(email)
                .orElseThrow(() -> new NotDataFoundException("User not found with email: " + email));

        return convertToDto(user);
    }

    @Override
    public Optional<User> getUserByName(String name) {
        if (name == null || name.trim().isEmpty()) {
            logsService.error("User name is required.");
            throw new IllegalArgumentException("Username is required.");
        }
        logsService.info("Fetching user by name: " + name);
        return userRepository.findByName(name);
    }

    @Override
    public UserResponseDto updateEmail(UserUpdateEmailDto emailDto) {
        if (emailDto == null || emailDto.getUserId() == null || emailDto.getUserId() <= 0) {
            throw new IllegalArgumentException("Valid user ID is required.");
        }
        if (emailDto.getNewEmail() == null || emailDto.getNewEmail().trim().isEmpty()) {
            throw new IllegalArgumentException("New email is required.");
        }

        User user = userRepository.findById(emailDto.getUserId())
                .orElseThrow(() -> {
                    logsService.error("User not found with ID: " + emailDto.getUserId());
                    return new NotDataFoundException("User not found with ID: " + emailDto.getUserId());
                });

        if (!passwordEncoder.matches(emailDto.getCurrentPassword(), user.getPassword())) {
            logsService.error("Invalid current password for user ID: " + emailDto.getUserId());
            throw new NotDataFoundException("Invalid current password");
        }

        if (userRepository.existsByMail(emailDto.getNewEmail())) {
            logsService.error("Email is already in use: " + emailDto.getNewEmail());
            throw new IllegalArgumentException("Email is already in use.");
        }

        user.setMail(emailDto.getNewEmail());
        User updatedUser = userRepository.save(user);
        logsService.info("Email updated for user ID: " + emailDto.getUserId() + " to: " + emailDto.getNewEmail());
        return convertToDto(updatedUser);
    }

    @Override
    public UserResponseDto updatePassword(UserUpdatePasswordDto passwordDto) {
        if (passwordDto == null || passwordDto.getUserId() == null || passwordDto.getUserId() <= 0) {
            throw new IllegalArgumentException("Valid user ID is required.");
        }
        if (passwordDto.getCurrentPassword() == null || passwordDto.getCurrentPassword().trim().isEmpty()) {
            throw new IllegalArgumentException("Old password is required.");
        }
        if ((passwordDto.getNewPassword() == null || passwordDto.getNewPassword().trim().isEmpty()) &&
                !Objects.equals(passwordDto.getConfirmNewPassword(), passwordDto.getNewPassword())) {
            throw new IllegalArgumentException("New password is required.");
        }

        User user = userRepository.findById(passwordDto.getUserId())
                .orElseThrow(() -> new NotDataFoundException("User not found with ID: " + passwordDto.getUserId()));

        if (!passwordEncoder.matches(passwordDto.getCurrentPassword(), user.getPassword())) {
            throw new IllegalArgumentException("Old password is incorrect.");
        }

        user.setPassword(passwordEncoder.encode(passwordDto.getNewPassword()));
        User updatedUser = userRepository.save(user);
        return convertToDto(updatedUser);
    }

    private UserResponseDto convertToDto(User user) {
        return UserResponseDto.builder()
                .id(user.getId())
                .name(user.getName())
                .mail(user.getMail())
                .role(user.getRole().name())
                .build();
    }
}<|MERGE_RESOLUTION|>--- conflicted
+++ resolved
@@ -94,12 +94,7 @@
                 .status(StateEntity.ACTIVE)
                 .build();
 
-<<<<<<< HEAD
-      User savedUser = userRepository.save(user);
-        logsService.info("User created with ID: " + savedUser.getId());
-=======
         User savedUser = userRepository.save(user);
->>>>>>> 77e0e7bc
         return convertToDto(savedUser);
     }
 
