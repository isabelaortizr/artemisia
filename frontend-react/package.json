--- conflicted
+++ resolved
@@ -11,17 +11,12 @@
   },
   "dependencies": {
     "@tailwindcss/postcss": "^4.1.6",
-<<<<<<< HEAD
+    "axios": "^1.10.0",
     "framer-motion": "^12.19.0",
     "react": "^19.1.0",
     "react-dom": "^19.1.0",
-    "react-icons": "^5.5.0"
-=======
-    "axios": "^1.10.0",
-    "react": "^19.1.0",
-    "react-dom": "^19.1.0",
+    "react-icons": "^5.5.0",
     "react-router-dom": "^6.30.1"
->>>>>>> 15e4cf63
   },
   "devDependencies": {
     "@eslint/js": "^9.25.0",
