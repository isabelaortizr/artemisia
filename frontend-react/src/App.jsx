import React from 'react'
import Header from './components/Header'
import About from './components/About'
import Products from './components/Products'
import Footer from './components/d_Footer'

const App = () => {
  return (
    <div className='w-full overflow-hidden bg-black'>
      <Header/> 
      <About/>
      <Products/>
      <Footer/>
    </div>
  )
}

export default App

<<<<<<< HEAD
// // import Home from "./Home";

// // function App() {
// //   return <Home />;
// // }

// // export default App;

// import LandingPage from "./LandingPage";
// function App() {
//   return <LandingPage />;

// }
// export default LandingPage;
=======
import { BrowserRouter, Routes, Route } from "react-router-dom";
import LandingPage from "./LandingPage";
import Login from "./pages/Login";
import Register     from "./pages/Register";      // ← Nueva importación
import Products    from './pages/Products';
import Cart        from "./pages/Cart";
import Checkout from './pages/Checkout';

function App() {
  // return <LandingPage />;
  return (
      <BrowserRouter>
        <Routes>
            <Route path="/" element={<LandingPage />} />
            <Route path="/login" element={<Login />} />
            <Route path="/register" element={<Register />} />
            <Route path="/products" element={<Products />} />  {/* Catálogo */}
            <Route path="/cart"     element={<Cart />} />
            <Route path="/checkout" element={<Checkout />} />

        </Routes>
      </BrowserRouter>
  );
  // <Route path="/products" element={<Products />} />
  // {/* Rutas protegidas con un <PrivateRoute> si quieres */}
}
export default App;
>>>>>>> 15e4cf63
<|MERGE_RESOLUTION|>--- conflicted
+++ resolved
@@ -1,63 +1,33 @@
-import React from 'react'
-import Header from './components/Header'
-import About from './components/About'
-import Products from './components/Products'
-import Footer from './components/d_Footer'
+import React from 'react';
+import { BrowserRouter as Router, Routes, Route } from 'react-router-dom';
+
+import Header from './components/Header';
+import About from './components/About';
+import Products from './components/Products';
+import Footer from './components/d_Footer';
+
+import Login from './pages/Login';   // <- opcional si también quieres login
+import Register from './pages/Register';
+
+const Home = () => (
+  <div className='w-full overflow-hidden bg-black'>
+    <Header />
+    <About />
+    <Products />
+    <Footer />
+  </div>
+);
 
 const App = () => {
   return (
-    <div className='w-full overflow-hidden bg-black'>
-      <Header/> 
-      <About/>
-      <Products/>
-      <Footer/>
-    </div>
-  )
-}
+    <Router>
+      <Routes>
+        <Route path="/" element={<Home />} />
+        <Route path="/register" element={<Register />} />
+        <Route path="/login" element={<Login />} />
+      </Routes>
+    </Router>
+  );
+};
 
-export default App
-
-<<<<<<< HEAD
-// // import Home from "./Home";
-
-// // function App() {
-// //   return <Home />;
-// // }
-
-// // export default App;
-
-// import LandingPage from "./LandingPage";
-// function App() {
-//   return <LandingPage />;
-
-// }
-// export default LandingPage;
-=======
-import { BrowserRouter, Routes, Route } from "react-router-dom";
-import LandingPage from "./LandingPage";
-import Login from "./pages/Login";
-import Register     from "./pages/Register";      // ← Nueva importación
-import Products    from './pages/Products';
-import Cart        from "./pages/Cart";
-import Checkout from './pages/Checkout';
-
-function App() {
-  // return <LandingPage />;
-  return (
-      <BrowserRouter>
-        <Routes>
-            <Route path="/" element={<LandingPage />} />
-            <Route path="/login" element={<Login />} />
-            <Route path="/register" element={<Register />} />
-            <Route path="/products" element={<Products />} />  {/* Catálogo */}
-            <Route path="/cart"     element={<Cart />} />
-            <Route path="/checkout" element={<Checkout />} />
-
-        </Routes>
-      </BrowserRouter>
-  );
-  // <Route path="/products" element={<Products />} />
-  // {/* Rutas protegidas con un <PrivateRoute> si quieres */}
-}
-export default App;
->>>>>>> 15e4cf63
+export default App;