--- conflicted
+++ resolved
@@ -1,27 +1,11 @@
-import React from 'react';
-import { BrowserRouter as Router, Routes, Route } from 'react-router-dom';
+// import Home from "./Home";
 
-import Header from './components/Header';
-import About from './components/About';
-import Login from './pages/Login';   // <- opcional si también quieres login
-import Register from './pages/Register';
-import Footer from './components/Footer';
-import ProductsLanding from './components/ProductsLanding';
-import Products from './pages/Products';
-import Cart from './pages/Cart';
-import Checkout from './pages/Checkout';
+// function App() {
+//   return <Home />;
+// }
 
+// export default App;
 
-<<<<<<< HEAD
-const Home = () => (
-  <div className='w-full overflow-hidden bg-black'>
-    <Header />
-    <About />
-    <ProductsLanding/>
-    <Footer />
-  </div>
-);
-=======
 import { BrowserRouter, Routes, Route } from "react-router-dom";
 import LandingPage from "./LandingPage";
 import Login from "./pages/Login";
@@ -33,20 +17,10 @@
 import Cart        from "./pages/Cart";
 import Checkout   from "./pages/Checkout";
 import MyWorks from './pages/MyWorks';
->>>>>>> e7d8291f
 
-const App = () => {
+function App() {
+  // return <LandingPage />;
   return (
-<<<<<<< HEAD
-    <Router>
-      <Routes>
-        <Route path="/" element={<Home />} />
-        <Route path="/register" element={<Register />} />
-        <Route path="/login" element={<Login />} />
-        <Route path="/products" element={<Products />} />
-        <Route path="/cart" element={<Cart />} />
-        <Route path="/checkout" element={<Checkout />} />
-=======
       <BrowserRouter>
         <Routes>
             <Route path="/" element={<LandingPage />} />
@@ -59,7 +33,6 @@
             <Route path="/cart"     element={<Cart />} />
             <Route path="/checkout" element={<Checkout />} />
             <Route path="/myworks" element={<MyWorks />} />
->>>>>>> e7d8291f
 
 
       </Routes>
