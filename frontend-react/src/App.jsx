import React from 'react';
import { BrowserRouter as Router, Routes, Route } from 'react-router-dom';

import Header from './components/Header';
import About from './components/About';
import Products from './components/Products';
import Footer from './components/d_Footer';

import Login from './pages/Login';   // <- opcional si también quieres login
import Register from './pages/Register';

<<<<<<< HEAD
const Home = () => (
  <div className='w-full overflow-hidden bg-black'>
    <Header />
    <About />
    <Products />
    <Footer />
  </div>
);
=======
import { BrowserRouter, Routes, Route } from "react-router-dom";
import LandingPage from "./LandingPage";
import Login from "./pages/Login";
import Register     from "./pages/Register";      // ← Nueva importación
import Products    from './pages/Products';
import Cart        from "./pages/Cart";
import Checkout   from "./pages/Checkout";
>>>>>>> 314225fd

const App = () => {
  return (
    <Router>
      <Routes>
        <Route path="/" element={<Home />} />
        <Route path="/register" element={<Register />} />
        <Route path="/login" element={<Login />} />
      </Routes>
    </Router>
  );
};

export default App;<|MERGE_RESOLUTION|>--- conflicted
+++ resolved
@@ -3,30 +3,20 @@
 
 import Header from './components/Header';
 import About from './components/About';
-import Products from './components/Products';
-import Footer from './components/d_Footer';
-
 import Login from './pages/Login';   // <- opcional si también quieres login
 import Register from './pages/Register';
+import Footer from './components/Footer';
+import ProductsLanding from './components/ProductsLanding';
+import Products from './pages/Products';
 
-<<<<<<< HEAD
 const Home = () => (
   <div className='w-full overflow-hidden bg-black'>
     <Header />
     <About />
-    <Products />
+    <ProductsLanding/>
     <Footer />
   </div>
 );
-=======
-import { BrowserRouter, Routes, Route } from "react-router-dom";
-import LandingPage from "./LandingPage";
-import Login from "./pages/Login";
-import Register     from "./pages/Register";      // ← Nueva importación
-import Products    from './pages/Products';
-import Cart        from "./pages/Cart";
-import Checkout   from "./pages/Checkout";
->>>>>>> 314225fd
 
 const App = () => {
   return (
@@ -35,6 +25,8 @@
         <Route path="/" element={<Home />} />
         <Route path="/register" element={<Register />} />
         <Route path="/login" element={<Login />} />
+        <Route path="/products" element={<Products />} /> {/* ← esta línea es clave */}
+
       </Routes>
     </Router>
   );
