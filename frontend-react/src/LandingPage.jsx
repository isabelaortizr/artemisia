--- conflicted
+++ resolved
@@ -1,20 +1,3 @@
-<<<<<<< HEAD
-// import Navbar from "./components/d_Navbar";
-// import Hero from "./components/d_Hero";
-// import ProductGrid from "./components/d_ProductGrid";
-// import Footer from "./components/d_Footer";
-
-// const LandingPage = () => {
-//   return (
-//     <div className="min-h-screen bg-white text-gray-900 flex flex-col">
-//       <Navbar />
-//       <Hero />
-//       <ProductGrid />
-//       <Footer />
-//     </div>
-//   );
-// };
-=======
 import Header from "./components/Header";
 import Navbar from "./components/Navbar";
 import ProductsLanding from "./components/ProductsLanding";
@@ -33,6 +16,5 @@
     </div>
   );
 };
->>>>>>> 622e7845
 
-// export default LandingPage;+export default LandingPage;