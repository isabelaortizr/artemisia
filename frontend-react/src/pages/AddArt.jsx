// src/pages/AddArt.jsx
import { useState } from 'react';
import { useNavigate, Link } from 'react-router-dom';
import productService          from '../services/productService';
import imageService            from '../services/imageService';
import toastIcon               from '../assets/toast-icon.png';

const AddArt = ({ embedded, dark }) => {
    const [form, setForm] = useState({
        name: '',
        technique: '',
        category: '',
        materials: '',
        description: '',
        price: '',
        stock: '',
        status: 'AVAILABLE'
    });
    const [fileData, setFileData] = useState({ fileName: '', base64Image: '' });
    const [loading, setLoading]   = useState(false);
    const [error, setError]       = useState('');
    const [success, setSuccess]   = useState('');
    const navigate                = useNavigate();
    const sellerId                = Number(localStorage.getItem('userId'));

    const handleChange = e => {
        const { name, value } = e.target;
        setForm(f => ({ ...f, [name]: value }));
    };

    const handleFileChange = e => {
        const file = e.target.files[0];
        if (!file) return;
        const reader = new FileReader();
        reader.onload = () => {
            const base64 = reader.result.split(',')[1];
            setFileData({ fileName: file.name, base64Image: base64 });
        };
        reader.readAsDataURL(file);
    };

    const handleSubmit = async e => {
        e.preventDefault();
        setError(''); setSuccess('');
        if (!sellerId) {
            setError('Debes iniciar sesión como vendedor');
            return;
        }
        setLoading(true);
        try {
            // 1) Creamos el producto sin imagen
            const newProd = await productService.createProduct({
                sellerId,
                name:        form.name,
                technique:   form.technique,
                category:    form.category,
                materials:   form.materials,
                description: form.description,
                price:       parseFloat(form.price),
                stock:       parseInt(form.stock, 10),
                status:      form.status
            });

            // 2) Si hay imagen, la subimos al endpoint /api/images/upload
            if (fileData.base64Image) {
                await imageService.uploadImage({
                    productId:   newProd.productId,
                    fileName:    fileData.fileName,
                    base64Image: fileData.base64Image
                });
            }

            setSuccess('¡Obra creada con éxito!');
<<<<<<< HEAD
            // setTimeout(() => navigate('/myworks'), 2000);
=======
            setTimeout(() => navigate('/myworks'), 2000);
>>>>>>> 2ec0057f
        } catch (err) {
            setError(err.message);
        } finally {
            setLoading(false);
        }
    };

    return (
        <div className={`relative max-w-lg mx-auto p-6 ${embedded ? '' : ''}`}>
            <h2 className="text-2xl font-bold mb-6 text-center">Agregar Nueva Obra</h2>

            {error && <p className="text-red-500 mb-4 text-center">{error}</p>}
            {success && (
                <div className="flex items-center justify-center mb-4 text-green-600">
                    <img src={toastIcon} alt="" className="w-5 h-5 mr-2" /> {success}
                </div>
            )}

            <form onSubmit={handleSubmit} className="space-y-4 bg-white p-6 rounded-lg shadow text-black">
                {/* Nombre */}
                <div>
                    <label className="block text-gray-700">Nombre de la Obra</label>
                    <input
                        name="name"
                        value={form.name}
                        onChange={handleChange}
                        required
                        className="w-full mt-1 px-3 py-2 border rounded"
                    />
                </div>

                {/* Técnica */}
                <div>
                    <label className="block text-gray-700">Técnica</label>
                    <select
                        name="technique"
                        value={form.technique}
                        onChange={handleChange}
                        required
                        className="w-full mt-1 px-3 py-2 border rounded"
                    >
                        <option value="">Selecciona una técnica</option>
                        <option value="Óleo">Óleo</option>
                        <option value="Acrílico">Acrílico</option>
                        <option value="Acuarela">Acuarela</option>
                        <option value="Temple">Temple</option>
                        <option value="Fresco">Fresco</option>
                        <option value="Gouache">Gouache</option>
                        <option value="Tinta">Tinta</option>
                        <option value="Mixta">Mixta</option>
                        <option value="Spray">Spray</option>
                        <option value="Digital">Digital</option>
                    </select>
                </div>

                {/* Categoría */}
                <div>
                    <label className="block text-gray-700">Categoría</label>
                    <select
                        name="category"
                        value={form.category}
                        onChange={handleChange}
                        required
                        className="w-full mt-1 px-3 py-2 border rounded"
                    >
                        <option value="">Selecciona una categoría</option>
                        <option value="Realista">Realista</option>
                        <option value="Abstracta">Abstracta</option>
                        <option value="Expresionista">Expresionista</option>
                        <option value="Impresionista">Impresionista</option>
                        <option value="Surrealista">Surrealista</option>
                        <option value="Conceptual">Conceptual</option>
                        <option value="Religiosa">Religiosa</option>
                        <option value="Histórica">Histórica</option>
                        <option value="Decorativa">Decorativa</option>
                        <option value="Contemporánea">Contemporánea</option>
                    </select>
                </div>

                {/* Materiales */}
                <div>
                    <label className="block text-gray-700">Materiales</label>
                    <input
                        name="materials"
                        value={form.materials}
                        onChange={handleChange}
                        className="w-full mt-1 px-3 py-2 border rounded"
                    />
                </div>

                {/* Descripción */}
                <div>
                    <label className="block text-gray-700">Descripción</label>
                    <textarea
                        name="description"
                        value={form.description}
                        onChange={handleChange}
                        rows={3}
                        className="w-full mt-1 px-3 py-2 border rounded"
                    />
                </div>

                {/* Precio y Stock */}
                <div className="grid grid-cols-2 gap-4">
                    <div>
                        <label className="block text-gray-700">Precio (Bs.)</label>
                        <input
                            name="price"
                            type="number"
                            step="0.01"
                            value={form.price}
                            onChange={handleChange}
                            required
                            className="w-full mt-1 px-3 py-2 border rounded"
                        />
                    </div>
                    <div>
                        <label className="block text-gray-700">Stock</label>
                        <input
                            name="stock"
                            type="number"
                            value={form.stock}
                            onChange={handleChange}
                            required
                            className="w-full mt-1 px-3 py-2 border rounded"
                        />
                    </div>
                </div>

                {/* Estado */}
                <div>
                    <label className="block text-gray-700">Estado</label>
                    <select
                        name="status"
                        value={form.status}
                        onChange={handleChange}
                        className="w-full mt-1 px-3 py-2 border rounded"
                    >
                        <option value="AVAILABLE">Disponible</option>
                        <option value="UNAVAILABLE">No disponible</option>
                    </select>
                </div>

                {/* Imagen */}
                <div>
                    <label className="block text-gray-700 mb-1">Imagen de la Obra</label>
                    <input
                        type="file"
                        accept="image/*"
                        onChange={handleFileChange}
                        className="w-full mt-1 p-4 border-2 border-dashed border-gray-400 rounded-lg cursor-pointer
                        hover:border-gray-600 focus:outline-none focus:border-indigo-500"
                    />
                    {fileData.fileName && (
                        <p className="mt-1 text-sm text-gray-600">
                            Seleccionado: <span className="font-medium">{fileData.fileName}</span>
                        </p>
                    )}
                </div>


                {/* Botón */}
                <button
                    type="submit"
                    disabled={loading}
                    className={`w-full py-2 font-medium rounded transition ${
                        loading
                            ? 'bg-gray-400 cursor-not-allowed'
                            : 'bg-black text-white hover:bg-gray-900'
                    }`}
                >
                    {loading ? 'Guardando...' : 'Crear Obra'}
                </button>
            </form>
        </div>
    );
};

export default AddArt;<|MERGE_RESOLUTION|>--- conflicted
+++ resolved
@@ -71,11 +71,7 @@
             }
 
             setSuccess('¡Obra creada con éxito!');
-<<<<<<< HEAD
             // setTimeout(() => navigate('/myworks'), 2000);
-=======
-            setTimeout(() => navigate('/myworks'), 2000);
->>>>>>> 2ec0057f
         } catch (err) {
             setError(err.message);
         } finally {
