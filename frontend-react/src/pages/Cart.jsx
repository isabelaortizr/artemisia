--- conflicted
+++ resolved
@@ -1,231 +1,11 @@
 // src/pages/Cart.jsx
 import React, { useState, useEffect } from "react";
-<<<<<<< HEAD
 import { Link, useNavigate } from "react-router-dom";
 import notaVentaService from "../services/notaVentaService";
 import addressService from "../services/addressService";
 import backIcon from "../assets/back-icon.png";
 import Navbar from '../components/Navbar';
 import { assets } from "../assets/assets";
-
-const Cart = () => {
-  const navigate = useNavigate();
-  const userId = Number(localStorage.getItem("userId"));
-
-  const [cart, setCart] = useState(null);
-  const [loading, setLoading] = useState(true);
-  const [error, setError] = useState(null);
-  const [addresses, setAddresses] = useState([]);
-  const [addrLoading, setAddrLoading] = useState(true);
-  const [selectedAddress, setSelectedAddress] = useState("");
-  const [currency, setCurrency] = useState("BOB");
-
-  const fetchCart = async () => {
-    setLoading(true);
-    try {
-      const data = await notaVentaService.getCart(userId);
-      setCart(data);
-    } catch (err) {
-      setError(err.message || "Error al cargar el carrito");
-    } finally {
-      setLoading(false);
-    }
-  };
-
-  const fetchAddresses = async () => {
-    setAddrLoading(true);
-    try {
-      const res = await addressService.getAddressesByUser(userId);
-      const list = Array.isArray(res) ? res : Array.isArray(res.content) ? res.content : [];
-      setAddresses(list);
-      if (list.length > 0) {
-        setSelectedAddress(list[0].address_id ?? list[0].addressId);
-      }
-    } catch (err) {
-      setError(err.message || "Error al cargar direcciones");
-    } finally {
-      setAddrLoading(false);
-    }
-  };
-
-  useEffect(() => {
-    if (!userId) {
-      navigate("/login", { replace: true });
-      return;
-    }
-    fetchCart();
-    fetchAddresses();
-  }, [navigate]);
-
-  const handleAddressChange = async (newAddr) => {
-    setSelectedAddress(newAddr);
-    setLoading(true);
-    try {
-      const updated = await notaVentaService.updateNotaVenta(cart.id, {
-        userId,
-        buyerAddress: Number(newAddr),
-      });
-      setCart(updated);
-    } catch (err) {
-      setError(err.message || "Error al guardar dirección");
-    } finally {
-      setLoading(false);
-    }
-  };
-
-  const handleDecrease = async (item) => {
-    setLoading(true);
-    try {
-      const updated = await notaVentaService.updateOrderDetailStock({
-        userId,
-        productId: item.productId,
-        quantity: item.quantity - 1,
-      });
-      setCart(updated);
-    } catch (err) {
-      setError(err.message || "Error al actualizar el carrito");
-    } finally {
-      setLoading(false);
-    }
-  };
-
-  const handleCheckout = async () => {
-    if (!selectedAddress) {
-      setError("Selecciona una dirección de envío");
-      return;
-    }
-    try {
-      const tx = await notaVentaService.createTransaction({
-        userId,
-        currency,
-        chargeReason: "Compra en Artemisia",
-        country: "BO",
-      });
-      navigate("/checkout", {
-        state: {
-          transaction: tx,
-          addressId: selectedAddress,
-        },
-      });
-    } catch (err) {
-      setError(err.message || "Error al iniciar pago");
-    }
-  };
-
-  const Header = ({ title }) => (
-    <div className="flex items-center mb-6">
-      <Link to="/products" className="mr-4">
-        <img src={backIcon} alt="Volver" className="w-10 h-10 hover:opacity-80 transition" />
-      </Link>
-      <h2 className="text-3xl font-bold text-white">{title}</h2>
-    </div>
-  );
-
-  return (
-    <div className="min-h-screen bg-cover bg-center relative" style={{ backgroundImage: `url(${assets.register_img})` }}>
-      <div className="absolute inset-0 bg-black/60 backdrop-blur-sm z-0"></div>
-      <div className="relative z-10 max-w-4xl mx-auto p-6 pt-28">
-        <Navbar showSignUpButton={false} />
-
-        {!cart?.detalles?.length ? (
-          <div className="bg-black/50 backdrop-blur-md rounded-xl p-8 border border-white/20 shadow-lg text-center">
-            <Header title="Tu carrito está vacío" />
-            <button
-              onClick={() => navigate("/products")}
-              className="mt-6 bg-indigo-600 hover:bg-indigo-700 text-white font-semibold px-6 py-3 rounded-full transition"
-            >
-              Volver al catálogo
-            </button>
-          </div>
-        ) : (
-          <div className="bg-zinc-900 bg-opacity-90 rounded-xl p-8 border border-white/10 shadow-xl text-white">
-            <Header title="Tu Carrito" />
-
-            {/* Dirección */}
-            <div className="mb-6">
-              <label className="block text-white mb-2">Dirección de envío</label>
-              {addrLoading ? (
-                <p className="text-white">Cargando direcciones…</p>
-              ) : (
-                <div className="flex flex-wrap gap-2">
-                  {addresses.map(addr => (
-                    <button
-                      key={addr.address_id}
-                      onClick={() => handleAddressChange(addr.address_id)}
-                      className={`px-4 py-2 rounded-xl border text-sm transition ${
-                        selectedAddress == addr.address_id ? 'bg-white text-black border-white' : 'bg-black bg-opacity-40 border-white/20 text-white hover:bg-white/10'
-                      }`}
-                    >
-                      {addr.street}, {addr.house_number} — {addr.city}, {addr.country}
-                    </button>
-                  ))}
-                </div>
-              )}
-            </div>
-
-            {/* Moneda */}
-            <div className="mb-6">
-              <label className="block text-white mb-2">Moneda</label>
-              <div className="flex gap-2">
-                {["BOB", "USDT", "USDC"].map(c => (
-                  <button
-                    key={c}
-                    onClick={() => setCurrency(c)}
-                    className={`px-4 py-2 rounded-xl border text-sm transition ${
-                      currency === c ? 'bg-white text-black border-white' : 'bg-black bg-opacity-40 border-white/20 text-white hover:bg-white/10'
-                    }`}
-                  >
-                    {c}
-                  </button>
-                ))}
-              </div>
-            </div>
-
-            {/* Items */}
-            <ul className="space-y-6">
-              {cart.detalles.map(item => (
-                <li key={item.id} className="flex justify-between items-center border border-white/10 rounded-lg p-4">
-                  <p className="font-semibold text-lg w-1/3 truncate">{item.productName}</p>
-                  <div className="w-1/3 flex justify-center items-center gap-2">
-                    <span className="text-sm text-gray-300">Cantidad: {item.quantity}</span>
-                    <button
-                      onClick={() => handleDecrease(item)}
-                      disabled={loading || item.quantity <= 0}
-                      className="px-2 py-1 bg-red-600 hover:bg-red-700 text-white rounded transition"
-                    >−</button>
-                  </div>
-                  <p className="font-bold text-lg w-1/3 text-right">${item.total.toFixed(2)}</p>
-                </li>
-              ))}
-            </ul>
-
-            {/* Total + Checkout */}
-            <div className="mt-8 flex justify-between items-center">
-              <p className="text-2xl font-bold text-white">
-                Total: ${cart.totalGlobal.toFixed(2)}
-              </p>
-              <button
-                onClick={handleCheckout}
-                className="bg-green-600 hover:bg-green-700 text-white font-semibold px-8 py-3 rounded-full transition"
-              >
-                Finalizar compra
-              </button>
-            </div>
-          </div>
-        )}
-      </div>
-    </div>
-  );
-};
-
-export default Cart;
-=======
-import { Link, useNavigate }            from "react-router-dom";
-import notaVentaService                  from "../services/notaVentaService";
-import addressService                    from "../services/addressService";
-import backIcon                          from "../assets/back-icon.png";
-import Navbar                            from '../components/Navbar';
-import { assets }                        from "../assets/assets";
 
 export default function Cart() {
     const navigate = useNavigate();
@@ -374,23 +154,20 @@
     if (loading) return <p className="text-center mt-10 text-white">Cargando carrito…</p>;
     if (error)   return <p className="text-center mt-10 text-red-500">{error}</p>;
 
-    const Header = ({ title }) => (
-        <div className="flex items-center mb-6">
-            <Link to="/products" className="mr-4">
-                <img src={backIcon} alt="Volver" className="w-10 h-10 hover:opacity-80 transition" />
-            </Link>
-            <h2 className="text-3xl font-bold text-white">{title}</h2>
-        </div>
-    );
-
-    return (
-        <div
-            className="min-h-screen bg-cover bg-center relative"
-            style={{ backgroundImage: `url(${assets.register_img})` }}
-        >
-            <div className="absolute inset-0 bg-black/60 backdrop-blur-sm z-0"></div>
-            <div className="relative z-10 max-w-4xl mx-auto p-6 pt-28">
-                <Navbar showSignUpButton={false} />
+  const Header = ({ title }) => (
+    <div className="flex items-center mb-6">
+      <Link to="/products" className="mr-4">
+        <img src={backIcon} alt="Volver" className="w-10 h-10 hover:opacity-80 transition" />
+      </Link>
+      <h2 className="text-3xl font-bold text-white">{title}</h2>
+    </div>
+  );
+
+  return (
+    <div className="min-h-screen bg-cover bg-center relative" style={{ backgroundImage: `url(${assets.register_img})` }}>
+      <div className="absolute inset-0 bg-black/60 backdrop-blur-sm z-0"></div>
+      <div className="relative z-10 max-w-4xl mx-auto p-6 pt-28">
+        <Navbar showSignUpButton={false} />
 
                 {!cart?.detalles?.length ? (
                     <div className="bg-black/50 backdrop-blur-md rounded-xl p-8 border border-white/20 shadow-lg text-center">
@@ -566,5 +343,4 @@
             </div>
         </div>
     );
-}
->>>>>>> 2ec0057f
+}