import { useState, useEffect } from 'react';
import { Link, useNavigate } from 'react-router-dom';
import { motion } from 'framer-motion';
import Navbar from '../components/Navbar';
import Footer from '../components/Footer';
import FilterSidebar from '../components/FilterSideBar';
import productService from '../services/productService';
import notaVentaService from '../services/notaVentaService';
import cartIcon from '../assets/cart_icon.png';

export default function Products() {
<<<<<<< HEAD
    const [products, setProducts] = useState([]);
    const [page, setPage] = useState(0);
    const [totalPages, setTotalPages] = useState(1);
    const [filters, setFilters] = useState({});
    const [toast, setToast] = useState('');
    const [loading, setLoading] = useState(true);

    const navigate = useNavigate();

    useEffect(() => {
        const userId = localStorage.getItem("userId");
        if (!userId) {
            navigate("/login");
            return;
        }

        setLoading(true);
        productService
            .getProducts(page, 12, filters)
            .then(({ items, totalPages }) => {
                setProducts(items);
                setTotalPages(totalPages);
            })
            .catch(err => {
                console.error(err);
                setProducts([]);
            })
            .finally(() => setLoading(false));
    }, [page, filters, navigate]);

    const addToCart = async (product) => {
        try {
            await notaVentaService.addToCart({ productId: product.productId, quantity: 1 });
            setToast(`"${product.name}" añadido al carrito`);
            setTimeout(() => setToast(''), 3000);
        } catch (e) {
            setToast("Error al añadir al carrito");
            setTimeout(() => setToast(''), 3000);
        }
    };

    return (
        <div className="min-h-screen flex flex-col bg-black text-white">
            <Navbar showSignUpButton={false} />
            <FilterSidebar onApply={setFilters} />

            {/* Hero visual */}
            <section
                className="h-[60vh] bg-cover bg-center flex items-center justify-center text-center text-white relative"
                style={{ backgroundImage: "url('/header_img.png')" }}
            >
                <div className="absolute inset-0  bg-opacity-40" />
                <motion.div
                    initial={{ opacity: 0, y: 50 }}
                    whileInView={{ opacity: 1, y: 0 }}
                    transition={{ duration: 1 }}
                    viewport={{ once: true }}
                    className="relative z-10 px-6 md:px-16"
                >
                    <h1 className="text-4xl sm:text-5xl md:text-6xl font-bold mb-4">
                        Our Available Pieces
                    </h1>
                    <p className="text-md sm:text-lg max-w-2xl mx-auto text-gray-200">
                        Explore unique artworks crafted by talented creators — find your next inspiration.
                    </p>
                </motion.div>
            </section>

            {toast && (
                <div className="fixed top-4 left-1/2 transform -translate-x-1/2 z-50 bg-green-600 text-white px-6 py-3 rounded shadow-xl animate-bounce">
                    {toast}
                </div>
            )}

            <main className="flex-1 px-6 sm:px-10 pt-12 pb-12">
                <div className="mb-8 flex items-center justify-between">
                    <div className="flex-1" />
                    <h2 className="text-3xl sm:text-4xl font-medium text-center flex-1">
                        Call it Art...
                    </h2>

                    <div className="flex-1 flex justify-end">
                        <Link to="/cart">
                            <img src={cartIcon} alt="Carrito" className="w-10 h-10 hover:scale-110 transition" />
                        </Link>
                    </div>
                </div>



                {loading ? (
                    <div className="flex justify-center items-center h-60">
                        <div className="animate-spin rounded-full h-16 w-16 border-t-4 border-white border-opacity-40"></div>
                    </div>
                ) : products.length === 0 ? (
                    <p className="text-gray-400 text-center">No se encontraron productos.</p>
                ) : (
                    <div className="grid grid-cols-1 sm:grid-cols-2 md:grid-cols-3 xl:grid-cols-4 gap-6">
                        {products.map(prod => (
                            <div
                                key={prod.productId}
                                initial={{ opacity: 0, y: 30 }}
                                whileInView={{ opacity: 1, y: 0 }}
                                transition={{ duration: 0.4 }}
                                viewport={{ once: true }}
                                className="bg-white p-4 rounded-2xl shadow-lg hover:shadow-2xl transition duration-300 flex flex-col text-black group"
                            >
                                <div className="overflow-hidden rounded-xl">
                                    <img
                                        src={prod.imageUrl || 'https://via.placeholder.com/400x400'}
                                        alt={prod.name}
                                        className="w-full h-64 object-cover transform group-hover:scale-105 transition duration-300"
                                    />
                                </div>
                                <div className="mt-4 flex-grow">
                                    <h3 className="text-lg font-semibold">{prod.name}</h3>
                                    <p className="text-sm text-gray-600">{prod.technique}</p>
                                </div>
                                <div className="mt-4 flex justify-between items-center">
                                    <span className="text-md font-bold">${prod.price != null ? prod.price.toFixed(2) : '0.00'}</span>
                                    <button
                                        onClick={() => addToCart(prod)}
                                        className="text-sm bg-black text-white px-4 py-2 rounded-lg hover:bg-gray-800 active:scale-95 transition"
                                    >
                                        Añadir
                                    </button>
                                </div>
                            </div>
                        ))}
                    </div>
                )}

                {/* Paginación */}
                <div className="mt-10 flex justify-center items-center gap-4 text-gray-300">
                    <button
                        disabled={page === 0}
                        onClick={() => setPage(p => Math.max(p - 1, 0))}
                        className="px-4 py-2 bg-gray-800 hover:bg-gray-700 rounded disabled:opacity-50"
                    >
                        Anterior
                    </button>
                    <span className="text-sm">
            Página {page + 1} de {totalPages}
          </span>
                    <button
                        disabled={page + 1 >= totalPages}
                        onClick={() => setPage(p => Math.min(p + 1, totalPages - 1))}
                        className="px-4 py-2 bg-gray-800 hover:bg-gray-700 rounded disabled:opacity-50"
                    >
                        Siguiente
                    </button>
                </div>
            </main>

            <Footer />
        </div>
    );
=======
  const [products, setProducts] = useState([]);
  const [page, setPage] = useState(0);
  const [totalPages, setTotalPages] = useState(1);
  const [filters, setFilters] = useState({});
  const [toast, setToast] = useState('');
  const [loading, setLoading] = useState(true);

  const navigate = useNavigate();

  useEffect(() => {
    const userId = localStorage.getItem("userId");
    if (!userId) {
      navigate("/login");
      return;
    }

    setLoading(true);
    productService
      .getProducts(page, 12, filters)
      .then(({ items, totalPages }) => {
        setProducts(items);
        setTotalPages(totalPages);
      })
      .catch(err => {
        console.error(err);
        setProducts([]);
      })
      .finally(() => setLoading(false));
  }, [page, filters, navigate]);

  const addToCart = async (product) => {
    try {
      await notaVentaService.addToCart({ productId: product.productId, quantity: 1 });
      setToast(`"${product.name}" añadido al carrito`);
      setTimeout(() => setToast(''), 3000);
    } catch (e) {
      setToast("Error al añadir al carrito");
      setTimeout(() => setToast(''), 3000);
    }
  };

  return (
    <div className="min-h-screen flex flex-col bg-black text-white">
<Navbar showSignUpButton={false} />
<FilterSidebar onApply={setFilters} />

      {/* Hero visual */}
      <section
        className="h-[60vh] bg-cover bg-center flex items-center justify-center text-center text-white relative"
        style={{ backgroundImage: "url('/header_img.png')" }} 
      >
        <div className="absolute inset-0  bg-opacity-40" />
        <motion.div
          initial={{ opacity: 0, y: 50 }}
          whileInView={{ opacity: 1, y: 0 }}
          transition={{ duration: 1 }}
          viewport={{ once: true }}
          className="relative z-10 px-6 md:px-16"
        >
          <h1 className="text-4xl sm:text-5xl md:text-6xl font-bold mb-4">
            Our Available Pieces
          </h1>
          <p className="text-md sm:text-lg max-w-2xl mx-auto text-gray-200">
            Explore unique artworks crafted by talented creators — find your next inspiration.
          </p>
        </motion.div>
      </section>

      {toast && (
        <div className="fixed top-4 left-1/2 transform -translate-x-1/2 z-50 bg-green-600 text-white px-6 py-3 rounded shadow-xl animate-bounce">
          {toast}
        </div>
      )}

    <main className="flex-1 px-6 sm:px-10 pt-12 pb-12">
      <div className="mb-8 flex items-center justify-between">
       <div className="flex-1" />
        <h2 className="text-3xl sm:text-4xl font-medium text-center flex-1">
        Call it Art...
        </h2>
      
      <div className="flex-1 flex justify-end">
        <Link to="/cart">
          <img src={cartIcon} alt="Carrito" className="w-10 h-10 hover:scale-110 transition" />
        </Link>
      </div>
    </div>


        {loading ? (
          <div className="flex justify-center items-center h-60">
            <div className="animate-spin rounded-full h-16 w-16 border-t-4 border-white border-opacity-40"></div>
          </div>
        ) : products.length === 0 ? (
          <p className="text-gray-400 text-center">No se encontraron productos.</p>
        ) : (
          <div className="grid grid-cols-1 sm:grid-cols-2 md:grid-cols-3 xl:grid-cols-4 gap-6">
            {products.map(prod => (
              <div
                key={prod.productId}
                initial={{ opacity: 0, y: 30 }}
                whileInView={{ opacity: 1, y: 0 }}
                transition={{ duration: 0.4 }}
                viewport={{ once: true }}
                className="bg-white p-4 rounded-2xl shadow-lg hover:shadow-2xl transition duration-300 flex flex-col text-black group"
              >
                <div className="overflow-hidden rounded-xl">
                  <img
                    src={prod.imageUrl || 'https://via.placeholder.com/400x400'}
                    alt={prod.name}
                    className="w-full h-64 object-cover transform group-hover:scale-105 transition duration-300"
                  />
                </div>
                <div className="mt-4 flex-grow">
                  <h3 className="text-lg font-semibold">{prod.name}</h3>
                  <p className="text-sm text-gray-600">{prod.technique}</p>
                </div>
                <div className="mt-4 flex justify-between items-center">
                          <span className="text-md font-bold">
            {new Intl.NumberFormat('es-BO', { style: 'currency', currency: 'BOB' })
              .format(prod.price ?? 0)
              .replace('Bs', 'Bs.')}
          </span>
                  <button
                    onClick={() => addToCart(prod)}
                    className="text-sm bg-black text-white px-4 py-2 rounded-lg hover:bg-gray-800 active:scale-95 transition"
                  >
                    Añadir
                  </button>
                </div>
              </div>
            ))}
          </div>
        )}

        {/* Paginación */}
        <div className="mt-10 flex justify-center items-center gap-4 text-gray-300">
          <button
            disabled={page === 0}
            onClick={() => setPage(p => Math.max(p - 1, 0))}
            className="px-4 py-2 bg-gray-800 hover:bg-gray-700 rounded disabled:opacity-50"
          >
            Anterior
          </button>
          <span className="text-sm">
            Página {page + 1} de {totalPages}
          </span>
          <button
            disabled={page + 1 >= totalPages}
            onClick={() => setPage(p => Math.min(p + 1, totalPages - 1))}
            className="px-4 py-2 bg-gray-800 hover:bg-gray-700 rounded disabled:opacity-50"
          >
            Siguiente
          </button>
        </div>
      </main>

      <Footer />
    </div>
  );
>>>>>>> 622e7845
}<|MERGE_RESOLUTION|>--- conflicted
+++ resolved
@@ -9,165 +9,6 @@
 import cartIcon from '../assets/cart_icon.png';
 
 export default function Products() {
-<<<<<<< HEAD
-    const [products, setProducts] = useState([]);
-    const [page, setPage] = useState(0);
-    const [totalPages, setTotalPages] = useState(1);
-    const [filters, setFilters] = useState({});
-    const [toast, setToast] = useState('');
-    const [loading, setLoading] = useState(true);
-
-    const navigate = useNavigate();
-
-    useEffect(() => {
-        const userId = localStorage.getItem("userId");
-        if (!userId) {
-            navigate("/login");
-            return;
-        }
-
-        setLoading(true);
-        productService
-            .getProducts(page, 12, filters)
-            .then(({ items, totalPages }) => {
-                setProducts(items);
-                setTotalPages(totalPages);
-            })
-            .catch(err => {
-                console.error(err);
-                setProducts([]);
-            })
-            .finally(() => setLoading(false));
-    }, [page, filters, navigate]);
-
-    const addToCart = async (product) => {
-        try {
-            await notaVentaService.addToCart({ productId: product.productId, quantity: 1 });
-            setToast(`"${product.name}" añadido al carrito`);
-            setTimeout(() => setToast(''), 3000);
-        } catch (e) {
-            setToast("Error al añadir al carrito");
-            setTimeout(() => setToast(''), 3000);
-        }
-    };
-
-    return (
-        <div className="min-h-screen flex flex-col bg-black text-white">
-            <Navbar showSignUpButton={false} />
-            <FilterSidebar onApply={setFilters} />
-
-            {/* Hero visual */}
-            <section
-                className="h-[60vh] bg-cover bg-center flex items-center justify-center text-center text-white relative"
-                style={{ backgroundImage: "url('/header_img.png')" }}
-            >
-                <div className="absolute inset-0  bg-opacity-40" />
-                <motion.div
-                    initial={{ opacity: 0, y: 50 }}
-                    whileInView={{ opacity: 1, y: 0 }}
-                    transition={{ duration: 1 }}
-                    viewport={{ once: true }}
-                    className="relative z-10 px-6 md:px-16"
-                >
-                    <h1 className="text-4xl sm:text-5xl md:text-6xl font-bold mb-4">
-                        Our Available Pieces
-                    </h1>
-                    <p className="text-md sm:text-lg max-w-2xl mx-auto text-gray-200">
-                        Explore unique artworks crafted by talented creators — find your next inspiration.
-                    </p>
-                </motion.div>
-            </section>
-
-            {toast && (
-                <div className="fixed top-4 left-1/2 transform -translate-x-1/2 z-50 bg-green-600 text-white px-6 py-3 rounded shadow-xl animate-bounce">
-                    {toast}
-                </div>
-            )}
-
-            <main className="flex-1 px-6 sm:px-10 pt-12 pb-12">
-                <div className="mb-8 flex items-center justify-between">
-                    <div className="flex-1" />
-                    <h2 className="text-3xl sm:text-4xl font-medium text-center flex-1">
-                        Call it Art...
-                    </h2>
-
-                    <div className="flex-1 flex justify-end">
-                        <Link to="/cart">
-                            <img src={cartIcon} alt="Carrito" className="w-10 h-10 hover:scale-110 transition" />
-                        </Link>
-                    </div>
-                </div>
-
-
-
-                {loading ? (
-                    <div className="flex justify-center items-center h-60">
-                        <div className="animate-spin rounded-full h-16 w-16 border-t-4 border-white border-opacity-40"></div>
-                    </div>
-                ) : products.length === 0 ? (
-                    <p className="text-gray-400 text-center">No se encontraron productos.</p>
-                ) : (
-                    <div className="grid grid-cols-1 sm:grid-cols-2 md:grid-cols-3 xl:grid-cols-4 gap-6">
-                        {products.map(prod => (
-                            <div
-                                key={prod.productId}
-                                initial={{ opacity: 0, y: 30 }}
-                                whileInView={{ opacity: 1, y: 0 }}
-                                transition={{ duration: 0.4 }}
-                                viewport={{ once: true }}
-                                className="bg-white p-4 rounded-2xl shadow-lg hover:shadow-2xl transition duration-300 flex flex-col text-black group"
-                            >
-                                <div className="overflow-hidden rounded-xl">
-                                    <img
-                                        src={prod.imageUrl || 'https://via.placeholder.com/400x400'}
-                                        alt={prod.name}
-                                        className="w-full h-64 object-cover transform group-hover:scale-105 transition duration-300"
-                                    />
-                                </div>
-                                <div className="mt-4 flex-grow">
-                                    <h3 className="text-lg font-semibold">{prod.name}</h3>
-                                    <p className="text-sm text-gray-600">{prod.technique}</p>
-                                </div>
-                                <div className="mt-4 flex justify-between items-center">
-                                    <span className="text-md font-bold">${prod.price != null ? prod.price.toFixed(2) : '0.00'}</span>
-                                    <button
-                                        onClick={() => addToCart(prod)}
-                                        className="text-sm bg-black text-white px-4 py-2 rounded-lg hover:bg-gray-800 active:scale-95 transition"
-                                    >
-                                        Añadir
-                                    </button>
-                                </div>
-                            </div>
-                        ))}
-                    </div>
-                )}
-
-                {/* Paginación */}
-                <div className="mt-10 flex justify-center items-center gap-4 text-gray-300">
-                    <button
-                        disabled={page === 0}
-                        onClick={() => setPage(p => Math.max(p - 1, 0))}
-                        className="px-4 py-2 bg-gray-800 hover:bg-gray-700 rounded disabled:opacity-50"
-                    >
-                        Anterior
-                    </button>
-                    <span className="text-sm">
-            Página {page + 1} de {totalPages}
-          </span>
-                    <button
-                        disabled={page + 1 >= totalPages}
-                        onClick={() => setPage(p => Math.min(p + 1, totalPages - 1))}
-                        className="px-4 py-2 bg-gray-800 hover:bg-gray-700 rounded disabled:opacity-50"
-                    >
-                        Siguiente
-                    </button>
-                </div>
-            </main>
-
-            <Footer />
-        </div>
-    );
-=======
   const [products, setProducts] = useState([]);
   const [page, setPage] = useState(0);
   const [totalPages, setTotalPages] = useState(1);
@@ -328,5 +169,4 @@
       <Footer />
     </div>
   );
->>>>>>> 622e7845
 }