--- conflicted
+++ resolved
@@ -90,33 +90,14 @@
     return res.json(); // NotaVentaResponseDto
 }
 
-<<<<<<< HEAD
-async function updateNotaVenta(id, { userId, buyerAddress }) {
-    const token = localStorage.getItem('authToken');
-    const body = { userId, buyerAddress };
-    const res = await fetch(`${API_URL}/notas-venta/${id}`, {
-=======
 async function assignAddressToNotaVenta({ userId, addressId }) {
     const token = localStorage.getItem('authToken');
     const res = await fetch(`${API_URL}/notas-venta/set_address`, {
->>>>>>> 2ec0057f
         method: 'PUT',
         headers: {
             'Content-Type':  'application/json',
             'Authorization': `Bearer ${token}`
         },
-<<<<<<< HEAD
-        body: JSON.stringify(body)
-    });
-    if (!res.ok) {
-        const err = await res.json().catch(() => ({}));
-        throw new Error(err.message || `Error ${res.status} al actualizar nota`);
-    }
-    return res.json(); // NotaVentaResponseDto
-}
-
-export default { addToCart, getCart, createTransaction, updateOrderDetailStock, updateNotaVenta };
-=======
         body: JSON.stringify({ userId, addressId })
     });
     if (!res.ok) {
@@ -141,5 +122,4 @@
     return res.json(); // { estado: "...", notaVentaId: 123 }
 }
 
-export default { addToCart, getCart, createTransaction, updateOrderDetailStock, assignAddressToNotaVenta, verifyTransaction };
->>>>>>> 2ec0057f
+export default { addToCart, getCart, createTransaction, updateOrderDetailStock, assignAddressToNotaVenta, verifyTransaction };